--- conflicted
+++ resolved
@@ -18,11 +18,7 @@
   "dependencies": {
     "@material/linear-progress": "=8.0.0-canary.b0c456d33.0",
     "@material/mwc-base": "^0.17.2",
-<<<<<<< HEAD
     "@material/theme": "=8.0.0-canary.a78ceb112.0",
-=======
-    "@material/theme": "=8.0.0-canary.b0c456d33.0",
->>>>>>> 4d265bec
     "lit-element": "^2.3.0",
     "tslib": "^1.10.0"
   },
